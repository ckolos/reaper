--- conflicted
+++ resolved
@@ -86,7 +86,6 @@
 	// This is where we qualify instances
 	filtered := instances.
 		Filter(filter.Not(filter.Tagged("REAPER_SPARE_ME"))).
-<<<<<<< HEAD
 		Filter(filter.ReaperReady(r.conf.Reaper.FirstNotification.Duration)).
 		Filter(filter.Tagged("REAP_ME")).
 		// can be used to specify a time cutoff
@@ -99,12 +98,6 @@
 		r.log.Error("Godspeed error reporting instances.reapable:", err)
 	}
 
-=======
-		Filter(filter.ReaperReady(r.conf.Reaper.FirstNotification.Duration))
-
-	r.log.Info(fmt.Sprintf("Found %d instances", len(filtered)))
-
->>>>>>> d14436db
 	for _, i := range filtered {
 		// determine what to do next based on the last state
 
