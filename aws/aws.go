--- conflicted
+++ resolved
@@ -60,33 +60,6 @@
 			// add region to waitgroup
 			wg.Add(1)
 			api := autoscaling.New(&aws.Config{Region: region})
-<<<<<<< HEAD
-
-			// repeat until we have everything
-			var nextToken *string
-			for done := false; done != true; {
-				input := &autoscaling.DescribeAutoScalingGroupsInput{
-					NextToken: nextToken,
-				}
-				resp, err := api.DescribeAutoScalingGroups(input)
-				if err != nil {
-					// TODO: wee
-					log.Error(err.Error())
-				}
-
-				for _, a := range resp.AutoScalingGroups {
-					ch <- NewAutoScalingGroup(region, a)
-				}
-
-				if resp.NextToken != nil {
-					log.Debug("More results for DescribeAutoScalingGroups in %s", region)
-					nextToken = resp.NextToken
-				} else {
-					done = true
-				}
-			}
-		}
-=======
 			err := api.DescribeAutoScalingGroupsPages(&autoscaling.DescribeAutoScalingGroupsInput{}, func(resp *autoscaling.DescribeAutoScalingGroupsOutput, lastPage bool) bool {
 				for _, asg := range resp.AutoScalingGroups {
 					ch <- NewAutoScalingGroup(region, asg)
@@ -109,7 +82,6 @@
 		// in a separate goroutine, wait for all regions to finish
 		// when they finish, close the chan
 		wg.Wait()
->>>>>>> 0e05fe44
 		close(ch)
 
 	}()
