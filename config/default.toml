### Reaper Configuration File ###

# StateFile = "savedstates.txt"
# LogFile = "log.txt"
WhitelistTag = "REAPER_SPARE_ME"
DefaultOwner = "reaper_notifications"
DefaultEmailHost = "mozilla.com"

[HTTP]
    # Set this to secure the tokens in the links back to the
    # web server.
    TokenSecret = "set this to secure web requests against spoofing"
    # this is used to generate the link back to the reaper's http
    # service. Do not add a trailing slash, just include
    # <scheme>://<host:port>
    ApiURL = "http://localhost:9000"

    # this is where the web server will listen for requests
    Listen = "localhost:9000"

    Token = "t"
    Action = "a"

[Logging]
    Extras = true

[States]
    # The time format must be a duration parsable by go's time.ParseDuration
    # function. See: http://godoc.org/time#ParseDuration
    #
    # Recommended to do things in hourly increments

    # Interval that all instances should be checked for reaping
    Interval = "20m"

    # Length of time for each state leading to the final state
    # to disable a state, make its duration 0 and remove its EventReporter triggers
    FirstStateDuration = "5m"
    SecondStateDuration = "5m"
    ThirdStateDuration = "10m"

[Events]

    # Triggers are one of ["first", "second", "third", "final", "ignore"]

    [Events.DataDog]
        Enabled = true
        Triggers = []

    [Events.Email]
        Enabled = false
        Triggers = []

        Host = ""
        AuthType = "plain"

        # valid: "none", "md5" or "plain". Use "plain" for SES SMTP

        #Address = ""
        #AuthType = "none"

        Port = 587
        Username = ""
        Password = ""

        # must be parsable by http://godoc.org/net/mail#ParseAddress
        From = "AWS Reaper <reaper@reaper.com>"

        # Optional port, defaults to 587
        # Port = 587

    [Events.Tagger]
        Enabled = false
        Triggers = []

    [Events.Reaper]
        Enabled = false
        Triggers = []
        Mode = "Stop"

    [Events.Interactive]
        Triggers = ["first", "second", "third", "final"]

[AWS]
# what regions the reaper will look for ec2 servers in
Regions      = [
    "us-west-1",
    "us-west-2",
    "us-east-1",
    "eu-west-1",
]

[AutoScalingGroups]
    Enabled = true

    [AutoScalingGroups.FilterGroups]
        [AutoScalingGroups.FilterGroups.1]
            [AutoScalingGroups.FilterGroups.1.1]
                function = "SizeGreaterThanOrEqualTo"
                arguments = ["1"]
            [AutoScalingGroups.FilterGroups.1.2]
                function = "CreatedTimeNotInTheLast"
                arguments = ["24h"]
        [AutoScalingGroups.FilterGroups.2]
            [AutoScalingGroups.FilterGroups.2.1]
                function = "Tagged"
                arguments = ["REAP_ME"]

[Instances]
    Enabled = true

<<<<<<< HEAD
    [Instances.Filters]
        [Instances.Filters.1]
            function = "LaunchTimeNotInTheLast"
            arguments = ["24h"]
        [Instances.Filters.2]
            function = "Running"
            arguments = ["true"]
        [Instances.Filters.3]
            function = "InCloudformation"
            arguments = ["false"]
        [Instances.Filters.4]
            function = "AutoScaled"
            arguments = ["false"]
        #[Instances.Filters.3]
        #    function = "Tagged"
        #    arguments = ["REAP_ME"]

[SecurityGroups]
    Enabled = true

    [SecurityGroups.Filters]
        # SGs that have dependencies are not reapable
=======
    [Instances.FilterGroups]
        [Instances.FilterGroups.1]
            [Instances.FilterGroups.1.1]
                function = "LaunchTimeNotInTheLast"
                arguments = ["24h"]
            [Instances.FilterGroups.1.2]
                function = "Running"
                arguments = ["true"]
        [Instances.FilterGroups.2]
            [Instances.FilterGroups.2.1]
                function = "Tagged"
                arguments = ["REAP_ME"]
>>>>>>> e3ef2fac

[Cloudformations]
    Enabled = true

<<<<<<< HEAD
    [Cloudformations.Filters]
        [Cloudformations.Filters.1]
            function = "CreatedTimeNotInTheLast"
            arguments = ["24h"]
        [Cloudformations.Filters.2]
=======
    [Cloudformations.FilterGroups]
        [Cloudformations.FilterGroups.1]
            [Cloudformations.FilterGroups.1.1]
                function = "CreatedTimeInTheLast"
                arguments = ["24h"]
            [Cloudformations.FilterGroups.1.2]
>>>>>>> e3ef2fac
            function = "NotStatus"
            arguments = ["CREATE_COMPLETE"]<|MERGE_RESOLUTION|>--- conflicted
+++ resolved
@@ -109,30 +109,6 @@
 [Instances]
     Enabled = true
 
-<<<<<<< HEAD
-    [Instances.Filters]
-        [Instances.Filters.1]
-            function = "LaunchTimeNotInTheLast"
-            arguments = ["24h"]
-        [Instances.Filters.2]
-            function = "Running"
-            arguments = ["true"]
-        [Instances.Filters.3]
-            function = "InCloudformation"
-            arguments = ["false"]
-        [Instances.Filters.4]
-            function = "AutoScaled"
-            arguments = ["false"]
-        #[Instances.Filters.3]
-        #    function = "Tagged"
-        #    arguments = ["REAP_ME"]
-
-[SecurityGroups]
-    Enabled = true
-
-    [SecurityGroups.Filters]
-        # SGs that have dependencies are not reapable
-=======
     [Instances.FilterGroups]
         [Instances.FilterGroups.1]
             [Instances.FilterGroups.1.1]
@@ -143,26 +119,26 @@
                 arguments = ["true"]
         [Instances.FilterGroups.2]
             [Instances.FilterGroups.2.1]
-                function = "Tagged"
-                arguments = ["REAP_ME"]
->>>>>>> e3ef2fac
+                function = "InCloudformation"
+                arguments = ["false"]
+            [Instances.FilterGroups.2.2]
+                    function = "Tagged"
+                    arguments = ["REAP_ME"]
+
+[SecurityGroups]
+    Enabled = true
+
+    [SecurityGroups.FilterGroups]
+        # SGs that have dependencies are not reapable
 
 [Cloudformations]
     Enabled = true
 
-<<<<<<< HEAD
-    [Cloudformations.Filters]
-        [Cloudformations.Filters.1]
-            function = "CreatedTimeNotInTheLast"
-            arguments = ["24h"]
-        [Cloudformations.Filters.2]
-=======
     [Cloudformations.FilterGroups]
         [Cloudformations.FilterGroups.1]
             [Cloudformations.FilterGroups.1.1]
                 function = "CreatedTimeInTheLast"
                 arguments = ["24h"]
             [Cloudformations.FilterGroups.1.2]
->>>>>>> e3ef2fac
             function = "NotStatus"
             arguments = ["CREATE_COMPLETE"]