### Reaper Configuration File ###

# StateFile = "savedstates.txt"
# LogFile = "log.txt"
WhitelistTag = "REAPER_SPARE_ME"
DefaultOwner = "reaper_notifications"

[HTTP]
    # Set this to secure the tokens in the links back to the
    # web server.
    TokenSecret = "set this to secure web requests against spoofing"
    # this is used to generate the link back to the reaper's http
    # service. Do not add a trailing slash, just include
    # <scheme>://<host:port>
    ApiURL = "http://localhost:9000"

    # this is where the web server will listen for requests
    Listen = "localhost:9000"

    Token = "t"
    Action = "a"

[Logging]
    Extras = true

[States]
    # The time format must be a duration parsable by go's time.ParseDuration
    # function. See: http://godoc.org/time#ParseDuration
    #
    # Recommended to do things in hourly increments

    # Interval that all instances should be checked for reaping
    Interval = "20m"

    # Length of time for each state leading to the final state
    # to disable a state, make its duration 0 and remove its EventReporter triggers
    FirstStateDuration = "1m"
    SecondStateDuration = "5m"
    ThirdStateDuration = "10m"

[Events]

    # Triggers are one of ["first", "second", "third", "final", "ignore"]

    [Events.DataDog]
        Enabled = false
        Triggers = []

    [Events.Email]
        Enabled = false
        Triggers = []

        Host = ""
        AuthType = "plain"

        # valid: "none", "md5" or "plain". Use "plain" for SES SMTP

        #Address = ""
        #AuthType = "none"

        Port = 587
        Username = ""
        Password = ""

        # must be parsable by http://godoc.org/net/mail#ParseAddress
        From = "AWS Reaper <reaper@reaper.com>"

        # Optional port, defaults to 587
        # Port = 587

    [Events.Tagger]
        Enabled = false
        Triggers = []

    [Events.Reaper]
        Enabled = false
        Triggers = []
        Mode = "Stop"

    [Events.Interactive]
        Triggers = ["first", "second", "third", "final"]

[AWS]
# what regions the reaper will look for ec2 servers in
Regions      = [
    "us-west-1",
    "us-west-2",
    "us-east-1",
    "eu-west-1",
]

[AutoScalingGroups]
    Enabled = true

    [AutoScalingGroups.Filters]
        [AutoScalingGroups.Filters.1]
            function = "SizeGreaterThanOrEqualTo"
            arguments = ["1"]
        [AutoScalingGroups.Filters.2]
            function = "CreatedTimeNotInTheLast"
            arguments = ["24h"]
        [AutoScalingGroups.Filters.3]
            function = "Tagged"
            arguments = ["REAP_ME"]

[Instances]
    Enabled = true

    [Instances.Filters]
        [Instances.Filters.1]
            function = "LaunchTimeNotInTheLast"
            arguments = ["24h"]
        [Instances.Filters.2]
            function = "Running"
            arguments = ["true"]
        [Instances.Filters.3]
            function = "Tagged"
            arguments = ["REAP_ME"]

<<<<<<< HEAD

[SecurityGroups]
    Enabled = true

    [SecurityGroups.Filters]
        #[SecurityGroups.Filters.1]
        #    function = "Named"
        #    arguments = ["ts-app-jenkins-cloudops-21-ELBSecurityGroup-1JR1B8GXM7FCI"]
=======
[Cloudformations]
    Enabled = true

    [Cloudformations.Filters]
        [Cloudformations.Filters.1]
            function = "CreatedTimeNotInTheLast"
            arguments = ["24h"]
        [Cloudformations.Filters.2]
            function = "NotStatus"
            arguments = ["CREATE_COMPLETE"]
>>>>>>> 53b6f8e5
<|MERGE_RESOLUTION|>--- conflicted
+++ resolved
@@ -117,8 +117,6 @@
             function = "Tagged"
             arguments = ["REAP_ME"]
 
-<<<<<<< HEAD
-
 [SecurityGroups]
     Enabled = true
 
@@ -126,7 +124,7 @@
         #[SecurityGroups.Filters.1]
         #    function = "Named"
         #    arguments = ["ts-app-jenkins-cloudops-21-ELBSecurityGroup-1JR1B8GXM7FCI"]
-=======
+
 [Cloudformations]
     Enabled = true
 
@@ -136,5 +134,4 @@
             arguments = ["24h"]
         [Cloudformations.Filters.2]
             function = "NotStatus"
-            arguments = ["CREATE_COMPLETE"]
->>>>>>> 53b6f8e5
+            arguments = ["CREATE_COMPLETE"]