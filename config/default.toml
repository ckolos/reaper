### Reaper Configuration File ###

# StateFile = "savedstates.txt"
# LogFile = "log.txt"
# PricesFile = "prices.json"
WhitelistTag = "REAPER_SPARE_ME"
DefaultOwner = "reaper_notifications"
DefaultEmailHost = "mozilla.com"
EventTag = "env:default"

[HTTP]
    # Set this to secure the tokens in the links back to the
    # web server.
    TokenSecret = "set this to secure web requests against spoofing"
    # this is used to generate the link back to the reaper's http
    # service. Do not add a trailing slash, just include
    # <scheme>://<host:port>
    ApiURL = "http://localhost:9000"

    # this is where the web server will listen for requests
    Listen = "localhost:9000"

    Token = "t"
    Action = "a"

[Logging]
    Extras = true

[States]
    # The time format must be a duration parsable by go's time.ParseDuration
    # function. See: http://godoc.org/time#ParseDuration
    #
    # Recommended to do things in hourly increments

    # Interval that all instances should be checked for reaping
    Interval = "20m"

    # Length of time for each state leading to the final state
    # to disable a state, make its duration 0 and remove its EventReporter triggers
    FirstStateDuration = "5m"
    SecondStateDuration = "5m"
    ThirdStateDuration = "10m"

[Events]

    # Triggers are one of ["first", "second", "third", "final", "ignore"]

    [Events.DataDog]
        Enabled = false
        Triggers = []

    [Events.Email]
        Enabled = false
        Triggers = []

        Host = ""
        AuthType = "plain"

        # valid: "none", "md5" or "plain". Use "plain" for SES SMTP

        #Address = ""
        #AuthType = "none"

        Port = 587
        Username = ""
        Password = ""

        # must be parsable by http://godoc.org/net/mail#ParseAddress
        From = "AWS Reaper <reaper@reaper.com>"

        # Optional port, defaults to 587
        # Port = 587

    [Events.Tagger]
        Enabled = false
        Triggers = []

    [Events.Reaper]
        Enabled = false
        Triggers = []
        Mode = "Stop"

    [Events.Interactive]
        Triggers = ["first", "second", "third", "final"]

[AWS]
    # what regions the reaper will look for ec2 servers in
    Regions      = [
        "us-west-1",
        "us-west-2",
        "us-east-1",
        "eu-west-1",
    ]

[AutoScalingGroups]
    Enabled = true

    [AutoScalingGroups.FilterGroups]
        [AutoScalingGroups.FilterGroups.1]
            [AutoScalingGroups.FilterGroups.1.1]
                function = "SizeGreaterThanOrEqualTo"
                arguments = ["1"]
            [AutoScalingGroups.FilterGroups.1.2]
                function = "CreatedTimeNotInTheLast"
                arguments = ["24h"]
            [AutoScalingGroups.FilterGroups.1.3]
                function = "IsDependency"
                arguments = ["false"]
        [AutoScalingGroups.FilterGroups.2]
            [AutoScalingGroups.FilterGroups.2.1]
                function = "Tagged"
                arguments = ["REAP_ME"]

[Instances]
    Enabled = true

    [Instances.FilterGroups]
        [Instances.FilterGroups.1]
            [Instances.FilterGroups.1.1]
                function = "LaunchTimeNotInTheLast"
                arguments = ["24h"]
            [Instances.FilterGroups.1.2]
<<<<<<< HEAD
                function = "Running"
                arguments = ["true"]
=======
                function = "State"
                arguments = ["running"]
>>>>>>> e4a9d08b
            [Instances.FilterGroups.1.4]
                function = "IsDependency"
                arguments = ["false"]
            [Instances.FilterGroups.1.5]
                function = "AutoScaled"
                arguments = ["false"]
        [Instances.FilterGroups.2]
            [Instances.FilterGroups.2.1]
                function = "Tagged"
                arguments = ["REAP_ME"]

[SecurityGroups]
    Enabled = true

    [SecurityGroups.FilterGroups]
        [SecurityGroups.FilterGroups.1]
            [SecurityGroups.FilterGroups.1.1]
                function = "IsDependency"
                arguments = ["false"]
        [SecurityGroups.FilterGroups.2]
            [SecurityGroups.FilterGroups.2.1]
                function = "Tagged"
                arguments = ["REAP_ME"]

[Cloudformations]
    Enabled = true

    [Cloudformations.FilterGroups]
        [Cloudformations.FilterGroups.1]
            [Cloudformations.FilterGroups.1.1]
                function = "CreatedTimeNotInTheLast"
                arguments = ["24h"]
            [Cloudformations.FilterGroups.1.2]
                function = "Status"
                arguments = ["ROLLBACK_COMPLETE"]
            [Cloudformations.FilterGroups.1.3]
                function = "IsDependency"
                arguments = ["false"]
        [Cloudformations.FilterGroups.2]
            [Cloudformations.FilterGroups.2.1]
                function = "Tagged"
                arguments = ["REAP_ME"]<|MERGE_RESOLUTION|>--- conflicted
+++ resolved
@@ -120,13 +120,8 @@
                 function = "LaunchTimeNotInTheLast"
                 arguments = ["24h"]
             [Instances.FilterGroups.1.2]
-<<<<<<< HEAD
-                function = "Running"
-                arguments = ["true"]
-=======
                 function = "State"
                 arguments = ["running"]
->>>>>>> e4a9d08b
             [Instances.FilterGroups.1.4]
                 function = "IsDependency"
                 arguments = ["false"]
