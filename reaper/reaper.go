--- conflicted
+++ resolved
@@ -185,11 +185,8 @@
 
 	filteredInstanceSums := make(map[reapable.Region]int)
 	filteredASGSums := make(map[reapable.Region]int)
-<<<<<<< HEAD
 	filteredSecurityGroupSums := make(map[reapable.Region]int)
-=======
 	filteredCloudformationStackSums := make(map[reapable.Region]int)
->>>>>>> 53b6f8e5
 
 	// filtered has _all_ resources post filtering
 	for _, f := range filtered {
@@ -201,15 +198,12 @@
 			filteredASGSums[t.Region]++
 			reapAutoScalingGroup(t)
 			asgs = append(asgs, *t)
-<<<<<<< HEAD
 		case *reaperaws.SecurityGroup:
 			filteredSecurityGroupSums[t.Region]++
 			reapSecurityGroup(t)
-=======
 		case *reaperaws.CloudformationStack:
 			filteredCloudformationStackSums[t.Region]++
 			reapCloudformationStack(t)
->>>>>>> 53b6f8e5
 		default:
 			log.Error("Reap default case.")
 		}
@@ -251,6 +245,12 @@
 		}
 		for region, sum := range filteredCloudformationStackSums {
 			err := e.NewStatistic("reaper.cloudformations.filtered", float64(sum), []string{fmt.Sprintf("region:%s", region)})
+			if err != nil {
+				log.Error(fmt.Sprintf("%s", err.Error()))
+			}
+		}
+		for region, sum := range filteredSecurityGroupSums {
+			err := e.NewStatistic("reaper.securitygroups.filtered", float64(sum), []string{fmt.Sprintf("region:%s", region)})
 			if err != nil {
 				log.Error(fmt.Sprintf("%s", err.Error()))
 			}
@@ -435,7 +435,6 @@
 	owned := make(map[string][]reaperevents.Reapable)
 	var unowned []reaperevents.Reapable
 
-<<<<<<< HEAD
 	// initialize securityGroupsInUse
 	if config.SecurityGroups.Enabled {
 		securityGroupInUse = make(map[reapable.Region]map[reapable.ID]bool)
@@ -452,11 +451,21 @@
 				securityGroupInUse[i.Region][id] = true
 			}
 		}
+		// group instances by owner
 		if config.Instances.Enabled {
-=======
-	if config.Cloudformations.Enabled {
-		for c := range getCloudformationStacks() {
-			// group instances by owner
+
+			if i.Owner() != nil {
+				owned[i.Owner().Address] = append(owned[i.Owner().Address], i)
+			} else {
+				// if unowned, append to unowned
+				unowned = append(unowned, i)
+			}
+		}
+	}
+
+	for c := range getCloudformationStacks() {
+		if config.Cloudformations.Enabled {
+			// group CFs by owner
 			if c.Owner() != nil {
 				owned[c.Owner().Address] = append(owned[c.Owner().Address], c)
 			} else {
@@ -466,19 +475,6 @@
 		}
 	}
 
-	if config.Instances.Enabled {
-		// get all instances
-		for i := range getInstances() {
->>>>>>> 53b6f8e5
-			// group instances by owner
-			if i.Owner() != nil {
-				owned[i.Owner().Address] = append(owned[i.Owner().Address], i)
-			} else {
-				// if unowned, append to unowned
-				unowned = append(unowned, i)
-			}
-		}
-	}
 	for a := range getAutoScalingGroups() {
 		if config.AutoScalingGroups.Enabled {
 			// group asgs by owner
@@ -490,10 +486,8 @@
 			}
 		}
 	}
-	if config.Snapshots.Enabled {
-
-	}
-	// get all instances
+
+	// get all security groups
 	for s := range getSecurityGroups() {
 		// if the security group is in use, it isn't reapable
 		if securityGroupInUse[s.Region][s.ID] {
@@ -517,11 +511,9 @@
 // and spits out a filtered array BY THE INDIVIDUAL
 func applyFilters(filterables []reaperevents.Reapable) []reaperevents.Reapable {
 	// recover from potential panics caused by malformed filters
-	defer func() {
-		if r := recover(); r != nil {
-			log.Error(fmt.Sprintf("Recovered in applyFilters with panic: %s", r))
-		}
-	}()
+	if r := recover(); r != nil {
+		log.Error(fmt.Sprintf("Recovered in applyFilters with panic: %s", r))
+	}
 
 	var gs []reaperevents.Reapable
 	for _, filterable := range filterables {
@@ -541,20 +533,17 @@
 			}
 			fs = config.AutoScalingGroups.Filters
 			t.MatchedFilters = fmt.Sprintf(" matched filters %s", filters.PrintFilters(fs))
-<<<<<<< HEAD
 		case *reaperaws.SecurityGroup:
 			if !config.SecurityGroups.Enabled {
 				continue
 			}
 			fs = config.SecurityGroups.Filters
-=======
 		case *reaperaws.CloudformationStack:
 			// if CFs are not enabled, skip
 			if !config.Cloudformations.Enabled {
 				continue
 			}
 			fs = config.Cloudformations.Filters
->>>>>>> 53b6f8e5
 			t.MatchedFilters = fmt.Sprintf(" matched filters %s", filters.PrintFilters(fs))
 		default:
 			log.Warning("You probably screwed up and need to make sure applyFilters works!")
@@ -577,7 +566,6 @@
 	return gs
 }
 
-<<<<<<< HEAD
 func reapSecurityGroup(s *reaperaws.SecurityGroup) {
 	// update the internal state
 	if time.Now().After(s.ReaperState().Until) {
@@ -585,7 +573,8 @@
 	}
 	log.Notice(fmt.Sprintf("Reapable SecurityGroup discovered: %s.", s.ReapableDescription()))
 	reapables.Put(s.Region, s.ID, s)
-=======
+}
+
 func reapCloudformationStack(c *reaperaws.CloudformationStack) {
 	// update the internal state
 	if time.Now().After(c.ReaperState().Until) {
@@ -593,7 +582,6 @@
 	}
 	log.Notice(fmt.Sprintf("Reapable Cloudformation discovered: %s.", c.ReapableDescription()))
 	reapables.Put(c.Region, c.ID, c)
->>>>>>> 53b6f8e5
 }
 
 func reapInstance(i *reaperaws.Instance) {
