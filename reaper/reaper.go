--- conflicted
+++ resolved
@@ -181,12 +181,8 @@
 
 	filteredInstanceSums := make(map[reapable.Region]int)
 	filteredASGSums := make(map[reapable.Region]int)
-<<<<<<< HEAD
 	filteredSecurityGroupSums := make(map[reapable.Region]int)
 	filteredCloudformationSums := make(map[reapable.Region]int)
-=======
-	filteredCloudformationStackSums := make(map[reapable.Region]int)
->>>>>>> e3ef2fac
 
 	// filtered has _all_ resources post filtering
 	for _, f := range filtered {
@@ -197,19 +193,12 @@
 		case *reaperaws.AutoScalingGroup:
 			filteredASGSums[t.Region]++
 			reapAutoScalingGroup(t)
-<<<<<<< HEAD
 		case *reaperaws.SecurityGroup:
 			filteredSecurityGroupSums[t.Region]++
 			reapSecurityGroup(t)
 		case *reaperaws.Cloudformation:
 			filteredCloudformationSums[t.Region]++
 			reapCloudformation(t)
-=======
-			asgs = append(asgs, *t)
-		case *reaperaws.CloudformationStack:
-			filteredCloudformationStackSums[t.Region]++
-			reapCloudformationStack(t)
->>>>>>> e3ef2fac
 		default:
 			log.Error("Reap default case.")
 		}
@@ -249,25 +238,18 @@
 				log.Error(fmt.Sprintf("%s", err.Error()))
 			}
 		}
-<<<<<<< HEAD
 		for region, sum := range filteredCloudformationSums {
-=======
-		for region, sum := range filteredCloudformationStackSums {
->>>>>>> e3ef2fac
 			err := e.NewStatistic("reaper.cloudformations.filtered", float64(sum), []string{fmt.Sprintf("region:%s", region)})
 			if err != nil {
 				log.Error(fmt.Sprintf("%s", err.Error()))
 			}
 		}
-<<<<<<< HEAD
 		for region, sum := range filteredSecurityGroupSums {
 			err := e.NewStatistic("reaper.securitygroups.filtered", float64(sum), []string{fmt.Sprintf("region:%s", region)})
 			if err != nil {
 				log.Error(fmt.Sprintf("%s", err.Error()))
 			}
 		}
-=======
->>>>>>> e3ef2fac
 	}
 }
 
@@ -318,9 +300,10 @@
 			// make the map if it is not initialized
 			if instanceTypeSums[instance.Region] == nil {
 				instanceTypeSums[instance.Region] = make(map[string]int)
-			}
-			if instance.InstanceType != nil {
-				instanceTypeSums[instance.Region][*instance.InstanceType]++
+				if instance.InstanceType != nil {
+					// increment InstanceType counter
+					instanceTypeSums[instance.Region][*instance.InstanceType]++
+				}
 			}
 
 			regionSums[instance.Region]++
@@ -353,17 +336,10 @@
 	return ch
 }
 
-<<<<<<< HEAD
 func getCloudformations() chan *reaperaws.Cloudformation {
 	ch := make(chan *reaperaws.Cloudformation)
 	go func() {
 		cfs := reaperaws.AllCloudformations()
-=======
-func getCloudformationStacks() chan *reaperaws.CloudformationStack {
-	ch := make(chan *reaperaws.CloudformationStack)
-	go func() {
-		cfs := reaperaws.AllCloudformationStacks()
->>>>>>> e3ef2fac
 		regionSums := make(map[reapable.Region]int)
 		for cf := range cfs {
 			// restore saved state from file
@@ -447,7 +423,6 @@
 	owned := make(map[string][]reaperevents.Reapable)
 	var unowned []reaperevents.Reapable
 
-<<<<<<< HEAD
 	// initialize dependency and isInCloudformation
 	dependency := make(map[reapable.Region]map[reapable.ID]bool)
 	for _, region := range config.AWS.Regions {
@@ -479,26 +454,6 @@
 			// group CFs by owner
 			if c.Owner() != nil {
 				owned[c.Owner().Address] = append(owned[c.Owner().Address], c)
-=======
-	if config.Cloudformations.Enabled {
-		for c := range getCloudformationStacks() {
-			// group instances by owner
-			if c.Owner() != nil {
-				owned[c.Owner().Address] = append(owned[c.Owner().Address], c)
-			} else {
-				// if unowned, append to unowned
-				unowned = append(unowned, c)
-			}
-		}
-	}
-
-	if config.Instances.Enabled {
-		// get all instances
-		for i := range getInstances() {
-			// group instances by owner
-			if i.Owner() != nil {
-				owned[i.Owner().Address] = append(owned[i.Owner().Address], i)
->>>>>>> e3ef2fac
 			} else {
 				// if unowned, append to unowned
 				unowned = append(unowned, c)
@@ -533,14 +488,13 @@
 	// get all instances
 	for i := range getInstances() {
 		// add security groups to map of in use
-		if config.SecurityGroups.Enabled {
-			for id := range i.SecurityGroups {
-				dependency[i.Region][id] = true
-			}
-			for _, name := range i.SecurityGroups {
-				dependency[i.Region][reapable.ID(name)] = true
-			}
-		}
+		for id := range i.SecurityGroups {
+			dependency[i.Region][id] = true
+		}
+		for _, name := range i.SecurityGroups {
+			dependency[i.Region][reapable.ID(name)] = true
+		}
+
 		if isInCloudformation[i.Region][i.ID] {
 			i.IsInCloudformation = true
 		}
@@ -597,36 +551,13 @@
 		var groups map[string]filters.FilterGroup
 		switch filterable.(type) {
 		case *reaperaws.Instance:
-<<<<<<< HEAD
-			fs = config.Instances.Filters
-			t.MatchedFilters = fmt.Sprintf(" matched filters %s", filters.PrintFilters(fs))
-		case *reaperaws.AutoScalingGroup:
-			fs = config.AutoScalingGroups.Filters
-			t.MatchedFilters = fmt.Sprintf(" matched filters %s", filters.PrintFilters(fs))
-		case *reaperaws.SecurityGroup:
-			fs = config.SecurityGroups.Filters
-		case *reaperaws.Cloudformation:
-			fs = config.Cloudformations.Filters
-			t.MatchedFilters = fmt.Sprintf(" matched filters %s", filters.PrintFilters(fs))
-=======
-			// if instances are not enabled, skip
-			if !config.Instances.Enabled {
-				continue
-			}
 			groups = config.Instances.FilterGroups
 		case *reaperaws.AutoScalingGroup:
-			// if ASGs are not enabled, skip
-			if !config.AutoScalingGroups.Enabled {
-				continue
-			}
 			groups = config.AutoScalingGroups.FilterGroups
-		case *reaperaws.CloudformationStack:
-			// if CFs are not enabled, skip
-			if !config.Cloudformations.Enabled {
-				continue
-			}
+		case *reaperaws.Cloudformation:
 			groups = config.Cloudformations.FilterGroups
->>>>>>> e3ef2fac
+		case *reaperaws.SecurityGroup:
+			groups = config.SecurityGroups.FilterGroups
 		default:
 			log.Warning("You probably screwed up and need to make sure applyFilters works!")
 			return []reaperevents.Reapable{}
@@ -655,7 +586,6 @@
 	return gs
 }
 
-<<<<<<< HEAD
 func reapSecurityGroup(s *reaperaws.SecurityGroup) {
 	// update the internal state
 	if time.Now().After(s.ReaperState().Until) {
@@ -666,9 +596,6 @@
 }
 
 func reapCloudformation(c *reaperaws.Cloudformation) {
-=======
-func reapCloudformationStack(c *reaperaws.CloudformationStack) {
->>>>>>> e3ef2fac
 	// update the internal state
 	if time.Now().After(c.ReaperState().Until) {
 		_ = c.IncrementState()
