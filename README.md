--- conflicted
+++ resolved
@@ -19,15 +19,10 @@
 ## Building
 * install godep (`go get github.com/tools/godep` if you have a proper $GOPATH)
 * checkout repo
-<<<<<<< HEAD
 * install glide per `https://github.com/Masterminds/glide`
 * install dependencies: `glide install`
 * build binary: `go build main.go`
 * run binary: `./reaper -config config/default.toml`
-=======
-* build binary: `godep go build .`
-* use binary: `./reaper -config config/default.toml`
->>>>>>> e4a9d08b
 * for command line options: `./reaper -help`
 
 ## Command Line Flags
@@ -94,7 +89,7 @@
                         function = "Running"
                         arguments = ["true"]
             ```
-            
+
         + In this example, we see a FilterGroup named "Example" that has two Filters, Filter1 and Filter2.
         + A FilterGroup is a `[]Filter`, and a Filter has two components, a `function` and `arguments`. The `function` is the name of the filtering function for the associated resource type (`string`), and `arguments` is a slice of arguments to that function (`[]string`).
 * Currently supported AWS Resource types:
